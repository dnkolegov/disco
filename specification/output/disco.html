<!DOCTYPE html PUBLIC "-//W3C//DTD XHTML 1.0 Transitional//EN" "http://www.w3.org/TR/xhtml1/DTD/xhtml1-transitional.dtd">
<html xmlns="http://www.w3.org/1999/xhtml">
<head>
  <meta http-equiv="Content-Type" content="text/html; charset=utf-8" />
  <meta http-equiv="Content-Style-Type" content="text/css" />
  <meta name="generator" content="pandoc" />
  <meta name="author" content="David Wong (david.wong@nccgroup.trust)" />
  <meta name="date" content="2018-01-14" />
  <title>Noise Extension: Disco</title>
  <style type="text/css">code{white-space: pre;}</style>
  <link rel="stylesheet" href="spec_markdown.css" type="text/css" />
</head>
<body>
<div id="header">
<h1 class="title">Noise Extension: Disco</h1>
<b>Author:</b> David Wong (david.wong@nccgroup.trust)<br/>
<b>Revision:</b> 5<br/>
<b>Date:</b> 2018-01-14<br/>
<b>Status:</b> unofficial/unstable<br/>
<b>PDF:</b> <a href="disco.pdf">disco.pdf</a><br/>
</div>
<div id="TOC">
<h2 class="toc">Table of Contents</h2>
<ul>
<li><a href="#introduction">1. Introduction</a><ul>
<li><a href="#motivation">1.1. Motivation</a></li>
<li><a href="#how-to-read-this-document-and-implement-disco">1.2. How to Read This Document and Implement Disco</a></li>
</ul></li>
<li><a href="#protocol-naming">2. Protocol naming</a></li>
<li><a href="#the-strobestate-object">3. The <code>StrobeState</code> object</a></li>
<li><a href="#post-handshake-phase-and-modifications-to-the-handshake-state">4. Post-handshake phase and modifications to the Handshake State</a></li>
<li><a href="#modifications-to-the-symmetric-state">5. Modifications to the Symmetric State</a></li>
<li><a href="#modifications-to-pre-shared-symmetric-keys">6. Modifications to pre-shared symmetric keys</a></li>
<li><a href="#modifications-to-advanced-features">7. Modifications to Advanced Features</a><ul>
<li><a href="#channel-binding">7.1 Channel Binding</a></li>
<li><a href="#rekey">7.2 Rekey</a></li>
<li><a href="#out-of-order-transport-messages">7.3 Out-of-order transport messages</a><ul>
<li><a href="#modifications-to-the-split-function">7.3.1 Modifications to the <code>Split()</code> function</a></li>
<li><a href="#modifications-to-the-cipherstate-object">7.3.2 Modifications to the <code>CipherState</code> object</a></li>
</ul></li>
<li><a href="#half-duplex-protocols">7.4 Half-duplex protocols</a></li>
</ul></li>
<li><a href="#security-considerations">8. Security Considerations</a></li>
<li><a href="#acknowledgements">9. Acknowledgements</a></li>
<li><a href="#change-log">10. Change log</a></li>
<li><a href="#references">11. References</a></li>
</ul>
</div>
<h1 id="introduction">1. Introduction</h1>
<p>This specification is extending <a href="http://noiseprotocol.org">Noise revision 34</a><span class="citation">[1]</span> and <a href="http://strobe.sourceforge.io/">Strobe v1.0.2</a><span class="citation">[2]</span>. It relies for the most part on Noise's specification, heavily modifying some of its foundations to rely on Strobe as an opaque cryptographic primitive.</p>
<p>Major changes between versions of Disco are listed at the end of this document.</p>
<h2 id="motivation">1.1. Motivation</h2>
<<<<<<< HEAD
<p><a href="http://noiseprotocol.org">Noise</a><span class="citation">[1]</span> is a framework for crypto protocols based on the Diffie-Hellman key agreement. One of Noise's property is to authenticate the protocol transcript by continuously hashing messages being sent and received, as well as continuously deriving new keys based on the output of key exchanges and previously derived keys. This interesting property stops at the end of the handshake.<br />
<a href="http://strobe.sourceforge.io/">Strobe</a><span class="citation">[2]</span> is a protocol framework based on a <a href="http://sponge.noekeon.org/">duplex construction</a><span class="citation">[3]</span>. It naturally benefits from similar property, effectively absorbing every operation to influence the next ones. The Strobe specification is comparable in aspect to Noise, but focuses only on the symmetric parts of a protocol. By merging both protocol frameworks into one, Disco achieves the following goals:</p>
<ul>
<li>The Noise specification is greatly simplified by removing all symmetric cryptographic algorithms and all symmetric objects. These are replaced by a single Strobe object acting as an opaque cryptographic primitive.</li>
<li>The encryption of Disco messages is influenced by all previous messages that have been exchanged in addition to the output of key exchanges. This includes post-handshake messages as well.</li>
<li>Implementations of the Disco extension consequently benefit from the use of Strobe which works on top of a single primitive. This allows for a drastic reduction in size of the codebase, facilitating security audits and pleasing the constraints of embedded device development.</li>
<li>Thanks to Strobe's total reliance on SHA-3's internal permutation keccak, hardware support for the latter will benefit Strobe and consequently Disco. Cryptanalysis from the SHA-3 competition indicate that Strobe and Disco are built on top of solid foundations.</li>
<li>The use of a Strobe library in an implementation of Disco also provides access the following functions for free: generation of random numbers, derivation of keys, hashing, encryption and authentication.</li>
</ul>
<h2 id="how-to-read-this-document-and-implement-disco">1.2. How to Read This Document and Implement Disco</h2>
<p>To implement the Disco extension, a Strobe implementation respecting the functions of the <a href="#the-strobestate-object">section 3 of this document</a> is required. None of the <a href="http://noiseprotocol.org/noise.html#crypto-functions">cipher and hash functions of Noise</a> are required. Furthermore, the <a href="http://noiseprotocol.org/noise.html#the-cipherstate-object">CipherState</a> is not necessary while the <a href="http://noiseprotocol.org/noise.html#the-symmetricstate-object">SymmetricState</a> has been simplified by Strobe calls. When implementing Noise with the Disco extension, simply ignore the CipherState section of Noise and implement the SymmetricState described in <a href="#modifications-to-the-symmetric-state">section 5 of this document</a>. For PSK handshakes see <a href="#modifications-to-pre-shared-symmetric-keys">section 6</a> and for advanced features, refer to <a href="#modifications-to-advanced-features">section 7</a>.</p>
<p>Note that like the Noise protocol framework, additional layers might need to be added on top of Disco for it to be usable (for example a framing layer to indicate the messages' lengths). For more information see <a href="http://noiseprotocol.org/noise.html#application-responsabilities">Noise's section 13 on application responsabilities</a>.</p>
=======
<p><a href="https://noiseprotocol.org">Noise</a><span class="citation">[1]</span> is a framework for crypto protocols based on Diffie-Hellman key agreement. One of its most interesting property is that every new message depends on all the previous ones. This is done by continuously hashing messages being sent and received, as well as continuously deriving new keys based on the continuous hash and the previous keys. This interesting property stops at the end of the handshake.<br />
<a href="https://strobe.sourceforge.io/">Strobe</a><span class="citation">[2]</span> is a protocol framework based on a <a href="https://keccak.team/sponge_duplex.html">duplex construction</a><span class="citation">[3]</span>. It naturally benefits from the same property, effectively absorbing every operation to influence the next ones. The Strobe specification is comparable to Noise, but focusing on the symmetric part of a protocol. By merging both protocols into one, Disco achieves the following goals:</p>
<ul>
<li>The Noise specification can be greatly simplified by removing all the symmetric cryptographic algorithms and symmetric objects. These can be replaced by a single Strobe object.</li>
<li>Implementations of Noise with the Disco extension will consequently greatly benefit from this simplification, allowing for a drastic reduction of the codebase, facilitating security audits.</li>
<li>Messages will continue to rely on every previous messages that were sent or received, even in the symmetric part of the protocol.</li>
<li>The Strobe functions will allow for more flexible and complex symmetric protocols following the handshake.</li>
<li>Implementations of Noise with the Disco extension will also benefit from the other Strobe functions, which provide on top of a single primitive the following functions: generation of random numbers, derivation of keys, hashing, encryption and authentication.</li>
</ul>
<h2 id="how-to-read-this-document">1.2. How to Read This Document</h2>
<p>This specification is an extension of the Noise protocol framework revision 34. It relies for the most part on Noise's specification, while heavily modifying its foundations. Major changes are listed in the next section.<br />
To implement the Disco extension, a Strobe implementation respecting the functions of the <a href="#the-strobestate-object">section 3 of this document</a> is required. None of the <a href="https://noiseprotocol.org/noise.html#crypto-functions">cipher and hash functions of Noise</a> are required. Furthermore, the <a href="https://noiseprotocol.org/noise.html#the-cipherstate-object">CipherState</a> is not necessary while the <a href="https://noiseprotocol.org/noise.html#the-symmetricstate-object">SymmetricState</a> has been simplified by Strobe calls. When implementing Noise with the Disco extension, simply ignore the CipherState section of Noise and implement the SymmetricState described in <a href="#modifications-to-the-symmetric-state">section 5 of this document</a>. For PSK handshakes see <a href="#modifications-to-pre-shared-symmetric-keys">section 6</a> and for advanced features, refer to <a href="#modifications-to-advanced-features">section 7</a>.</p>
<h2 id="change-log">1.3. Change log</h2>
<p><strong>this section will be removed in the final document</strong></p>
<p><strong>draft-5</strong>:</p>
<ul>
<li>Added a pre-shared key section</li>
</ul>
<p><strong>draft-4</strong>:</p>
<ul>
<li><code>DiscoSecureChannel</code> has been renamed to <code>CipherState</code>.</li>
<li>Added a post-handshake phase.</li>
</ul>
<p><strong>draft-3</strong>:</p>
<ul>
<li>The specification now extends Noise draft-33.</li>
<li>A <code>isSetKey</code> boolean value was added to the SymmetricState, it is set when <code>MixKey()</code> is called.</li>
<li><code>EncryptAndHash()</code> and <code>DecryptAndHash()</code> now look for the value of <code>isSetKey</code> and branch to <code>send_CLR()</code> and <code>recv_CLR()</code> if the boolean value is set to <code>false</code>.</li>
<li>a <code>StrobeState</code> object has been introduced to formalize the integration of Strobe in Disco.</li>
<li>Added the missing <code>GetHandshakeHash()</code> function to the <code>SymmetricState</code>.</li>
<li>removed the <code>TAGLEN</code> field and set it to 16 everywhere. Following Noise's way of defining the tag length.</li>
<li>Half-duplex protocols are introduced in Advanced features.</li>
<li>Out-of-order protocols are introduced in Advanced features, along with <code>DiscoSecureChannel</code> objects.</li>
</ul>
<p><strong>draft-2</strong>:</p>
<ul>
<li>The <code>SymmetricState</code> object has been simplified with Strobe's calls (instead of modifying the <code>HandshakeState</code>).</li>
</ul>
<p><strong>draft-1</strong>:</p>
<ul>
<li>Protocol names don't have the symmetric algorithms, but instead the version of Strobe.</li>
<li>The <code>CipherState</code> object has been removed.</li>
<li>The Handshake object makes calls to Strobe functions, affecting a unique Strobe state.</li>
<li>The Handshake returns two Strobe states.</li>
<li>The document extends Noise draft-32.</li>
</ul>
>>>>>>> 911dedba
<h1 id="protocol-naming">2. Protocol naming</h1>
<p>The name of a Noise protocol extended with Disco follows the same convention, but replaces the symmetric cryptographic algorithms by the version of Strobe used:</p>
<pre><code>Noise_[PATTERN]_[KEYEXCHANGE]_STROBEvX.Y.Z</code></pre>
<p>For example, with the current version of Strobe<span class="citation">[2]</span> being STROBEv1.0.2:</p>
<pre><code>Noise_XX_25519_STROBEv1.0.2</code></pre>
<!-- TODO: maybe change this to Noise_[PATTERN]_[KEYEXCHANGE]_STROBEvX.Y.Z_PERMUTATION -->
<h1 id="the-strobestate-object">3. The <code>StrobeState</code> object</h1>
<!-- TODO: do we need descriptions for all the functions here? -->
<!-- TODO: do we need StrobeR? -->
<!-- TODO: we should talk about security here (128/256) -->
<p>A <code>StrobeState</code> depends on a Strobe object (as defined in <a href="https://strobe.sourceforge.io/specs/#object">section 5 of the Strobe Specification</a>) as well as the following associated constant:</p>
<ul>
<li><strong><code>StrobeR</code></strong>: The blocksize of the Strobe state (computed as <code>N - (2*sec)/8 - 2</code>, <a href="https://strobe.sourceforge.io/specs/#params">see section 4 of the Strobe specification</a>).</li>
</ul>
<p>While a Strobe object responds to many functions (see Strobe's specification<span class="citation">[4]</span>), only the following ones need to be implemented in order for the Disco extension to work properly:</p>
<p><strong><code>InitializeStrobe(protocol_name)</code></strong>: Initialize the Strobe object with a custom protocol name.</p>
<p><strong><code>KEY(key)</code></strong>: Permutes the Strobe's state and replaces the new state with the key.</p>
<p><strong><code>PRF(output_len)</code></strong>: Permutes the Strobe's state and removes <code>output_len</code> bytes from the new state. Outputs the removed bytes to the caller.</p>
<p><strong><code>send_ENC(plaintext)</code></strong>: Permutes the Strobe's state and XOR the plaintext with the new state to encrypt it. The new state is replaced by the resulting ciphertext, while the resulting ciphertext is output to the caller.</p>
<p><strong><code>recv_ENC(ciphertext)</code></strong>: Permutes the Strobe's state and XOR the ciphertext with the new state to decrypt it. The new state is replaced by the ciphertext, while the resulting plaintext is output to the caller.</p>
<p><strong><code>AD(additionalData)</code></strong>: Absorbs the additional data in the Strobe's state.</p>
<p><strong><code>send_MAC(output_length)</code></strong>: Permutes the Strobe's state and retrieves the next <code>output_length</code> bytes from the new state.</p>
<p><strong><code>recv_MAC(tag)</code></strong>: Permutes the Strobe's state and compare (in <strong>constant-time</strong>) the received tag with the next 16 bytes from the new state.</p>
<p><strong><code>RATCHET(length)</code></strong>: Permutes the Strobe's state and set the next <code>length</code> bytes from the new state to zero.</p>
<p>The following <strong>meta</strong> functions:</p>
<p><strong><code>meta_AD(additionalData)</code></strong>: XOR the additional data in the Strobe's state.</p>
<p>The following function which is not specified in Strobe:</p>
<p><strong><code>Clone()</code></strong>: Returns a copy of the Strobe state.</p>
<h1 id="post-handshake-phase-and-modifications-to-the-handshake-state">4. Post-handshake phase and modifications to the Handshake State</h1>
<p>Processing the final handshake message via <code>WriteMessage()</code> and <code>ReadMessage()</code> now returns two new <code>StrobeState</code> objects by calling <code>Split()</code>. The first for encrypting transport messages from initiator to responder, and the second for messages in the other direction. At this point the <code>StrobeState</code> of the <code>SymmetricState</code> should not be deleted as it is the first <code>StrobeState</code> object returned by <code>Split()</code> (and will be used by the initiator to encrypt messages).</p>
<p>The peers can then encrypt (resp. decrypt) messages by calling <code>send_ENC</code> followed by <code>send_MAC</code> (resp. <code>recv_ENC</code> followed by <code>recv_MAC</code>) on the relevant <code>StrobeState</code> object.</p>
<h1 id="modifications-to-the-symmetric-state">5. Modifications to the Symmetric State</h1>
<p>A SymmetricState object contains:</p>
<ul>
<li><strong><code>StrobeState</code></strong>: a Strobe state responding to the functions mentioned in the previous section.</li>
<li><strong><code>isKeyed</code></strong>: a boolean value indicating if a Diffie-Hellman key exchange has already occurred.</li>
</ul>
<p>A SymmetricState responds to the following functions:</p>
<p><strong><code>InitializeSymmetric(protocol_name)</code></strong>: Calls <code>InitializeStrobe(protocol_name)</code> on the Strobe state.</p>
<p><strong><code>MixKey(input_key_material)</code></strong>: Calls <code>AD(input_key_material)</code> on the Strobe state. It then sets <code>isKeyed</code> to <code>true</code>.</p>
<p><strong><code>MixHash(data)</code></strong>: Calls <code>AD(data)</code> on the Strobe state.</p>
<p><strong><code>MixKeyAndHash(input_key_material)</code></strong>: Calls <code>AD(input_key_material)</code> on the Strobe state.</p>
<p><strong><code>GetHandshakeHash()</code></strong>: Calls <code>PRF(32)</code>. This function should only be called at the end of a handshake, i.e. after the Split() function has been called. This function is used for channel binding, as described in <a href="https://noiseprotocol.org/noise.html#channel-binding">Section 11.2 of the Noise specification</a>.</p>
<p><strong><code>EncryptAndHash(plaintext)</code></strong>: Returns a ready to be sent payload to the caller by following these steps:</p>
<ul>
<li>If <code>isKeyed</code> is set to <code>false</code>, call <code>send_CLR(plaintext)</code> and return the <code>plaintext</code>.</li>
<li>Call <code>send_ENC(plaintext)</code> followed by <code>send_MAC(16)</code> on the Strobe state. Return the contatenation of both results to the caller.</li>
</ul>
<p><strong><code>DecryptAndHash(ciphertext)</code></strong>: Returns the received payload by following steps:</p>
<ul>
<li>If <code>isKeyed</code> is set to <code>false</code>, call <code>recv_CLR(ciphertext)</code> and return the <code>ciphertext</code>.</li>
<li>Otherwise, check that the length of the received <code>ciphertext</code> is at least 16 bytes. If it is not, return an error to the caller and abort the handshake.</li>
<li>Call <code>recv_ENC(ciphertext[:-16])</code> and store the result in a <code>plaintext</code> buffer.</li>
<li>Call <code>recv_MAC(ciphertext[-16:])</code> on the Strobe state. If <code>recv_MAC</code> returns <code>false</code>, the peer must return an error to the caller and abort the connection. Otherwise return the <code>plaintext</code> buffer.</li>
</ul>
<p><strong><code>Split()</code></strong>: Returns a pair of Strobe states for encrypting transport messages by executing the following steps:</p>
<ul>
<li>Let <code>s1</code> be the Strobe state and <code>s2</code> the result returned by <code>Clone()</code>.</li>
<li>Calls <code>meta_AD(&quot;initiator&quot;)</code> on <code>s1</code> and <code>meta_AD(&quot;responder&quot;)</code> on <code>s2</code>.</li>
<li>Calls <code>RATCHET(16)</code> on <code>s1</code> and on <code>s2</code>. <!-- TODO: ratchet(32) for 256-bit of security --></li>
<li>Returns the pair <code>(s1, s2)</code>.</li>
</ul>
<h1 id="modifications-to-pre-shared-symmetric-keys">6. Modifications to pre-shared symmetric keys</h1>
<p>For PSK handshakes, the &quot;<code>e</code>&quot; token does not need to call <code>MixKey(e.public_key)</code>. Hence, no further modifications to the Symmetric State functions are needed for such handshakes.</p>
<h1 id="modifications-to-advanced-features">7. Modifications to Advanced Features</h1>
<h2 id="channel-binding">7.1 Channel Binding</h2>
<p>Right before calling <code>Split()</code>, a binding value could be obtained from the StrobeState by calling <code>PRF()</code>.</p>
<h2 id="rekey">7.2 Rekey</h2>
<p>To enable this, Strobe supports a <code>RATCHET()</code> function.</p>
<h2 id="out-of-order-transport-messages">7.3 Out-of-order transport messages</h2>
<p>In order to build out-of-order protocols out of Disco, the <code>Split()</code> function must return nonce-based objects. For this, the <code>Split()</code> function is modified in the next section to return a pair of <code>DiscoSecureChannel</code> objects which are defined in the section following it.</p>
<p>Transport messages are then encrypted and decrypted by calling <code>Encrypt()</code> and <code>Decrypt()</code> on the relevant <code>DiscoSecureChannel</code>.</p>
<h3 id="modifications-to-the-split-function">7.3.1 Modifications to the <code>Split()</code> function</h3>
<p>Modify the <code>Split()</code> function to add the following steps before returning the pair <code>(s1, s2)</code> of <code>Strobe</code> objects:</p>
<ul>
<li>Call <code>meta_RATCHET(0)</code> on both <code>s1</code> and <code>s2</code>.</li>
<li>Create two <code>CipherState</code> named <code>c1</code> and <code>c2</code>.</li>
<li>Associate <code>s1</code> (resp. <code>s2</code>) to <code>c1</code> (resp. <code>c2</code>).</li>
<li>Set both the nonces <code>n</code> of <code>c1</code> and <code>c2</code> to zero.</li>
<li>Return the pair <code>(c1, c2)</code>.</li>
</ul>
<h3 id="modifications-to-the-cipherstate-object">7.3.2 Modifications to the <code>CipherState</code> object</h3>
<p>A <code>CipherState</code> can encrypt and decrypt data based on its associated <code>StrobeState</code> object as well as the following variable:</p>
<ul>
<li><strong><code>n</code></strong>: An 8-byte (64-bit) unsigned integer nonce.</li>
</ul>
<p>A <code>CipherState</code> responds to the following functions:</p>
<p><strong><code>EncryptWithAd(ad, plaintext)</code></strong>:</p>
<ul>
<li>If <code>n</code> is equal to 2<sup>64</sup>-1 the function returns an error to the caller and aborts the Disco session.</li>
<li>Create a new <code>StrobeState</code> by calling <code>Clone()</code> on the <code>StrobeState</code> object.</li>
<li>Call <code>AD(n)</code> on the new <code>StrobeState</code>.</li>
<li>Call <code>send_ENC(plaintext)</code> on the new <code>StrobeState</code> and add the result to a <code>ciphertext</code> buffer.</li>
<li>Call <code>send_MAC(16)</code> on the new <code>StrobeState</code> and add the result to the <code>ciphertext</code> buffer.</li>
<li>Increment the nonce <code>n</code> and discard the new <code>StrobeState</code> object.</li>
<li>Return the <code>ciphertext</code> buffer containing the encrypted data.</li>
</ul>
<p><strong><code>DecryptWithAd(ad, ciphertext):</code></strong>:</p>
<ul>
<li>Check that the length of the received <code>ciphertext</code> is at least 16 bytes. If it is not, return an error to the caller and abort the session.</li>
<li>If <code>n</code> is equal to 2<sup>64</sup>-1 the function returns an error to the caller and aborts the Disco session.</li>
<li>Create a new <code>StrobeState</code> by calling <code>Clone()</code> on the <code>StrobeState</code> object.</li>
<li>Call <code>AD(n)</code> on the new <code>StrobeState</code>.</li>
<li>Call <code>recv_ENC(ciphertext[:-16])</code> on the new <code>StrobeState</code> and store the result in a <code>plaintext</code> buffer.</li>
<li>Call <code>recv_MAC(ciphertext[-16:])</code> on the new <code>StrobeState</code>, if the function returns <code>false</code>, return an error to the caller and abort the Disco session.</li>
<li>Increment the nonce <code>n</code> and discard the new <code>StrobeState</code> object.</li>
<li>Return the <code>plaintext</code> buffer containing the decrypted data.</li>
</ul>
<!-- TODO: do 32 for Strobe-256/1600 -->
<p><strong><code>Rekey()</code></strong>: calls RATCHET(16) on the Strobe Object.</p>
<h2 id="half-duplex-protocols">7.4 Half-duplex protocols</h2>
<p>To use Disco in half-duplex mode, modify <code>Split()</code> to return the <code>StrobeState</code> without modifications.</p>
<p>The same security considerations from the Noise specification applies to this section: if the two peers do not properly take turns to write and read on the channel, the protocol will fail catastrophically.</p>
<h1 id="security-considerations">8. Security Considerations</h1>
<p>The same security considerations that apply to both Noise and Strobe are to be considered.</p>
<h1 id="acknowledgements">9. Acknowledgements</h1>
<p>Thanks to Trevor Perrin and Mike Hamburg for being the foundations and main help in building this specification.</p>
<p>Thanks to Trevor Perrin again for suggesting the name to this extension.</p>
<h1 id="change-log">10. Change log</h1>
<p><strong>this section will be removed in the final document</strong></p>
<p><strong>draft-5</strong>:</p>
<ul>
<li>Added a pre-shared key section</li>
</ul>
<p><strong>draft-4</strong>:</p>
<ul>
<li><code>DiscoSecureChannel</code> has been renamed to <code>CipherState</code>.</li>
<li>Added a post-handshake phase.</li>
</ul>
<p><strong>draft-3</strong>:</p>
<ul>
<li>The specification now extends Noise draft-33.</li>
<li>A <code>isSetKey</code> boolean value was added to the SymmetricState, it is set when <code>MixKey()</code> is called.</li>
<li><code>EncryptAndHash()</code> and <code>DecryptAndHash()</code> now look for the value of <code>isSetKey</code> and branch to <code>send_CLR()</code> and <code>recv_CLR()</code> if the boolean value is set to <code>false</code>.</li>
<li>a <code>StrobeState</code> object has been introduced to formalize the integration of Strobe in Disco.</li>
<li>Added the missing <code>GetHandshakeHash()</code> function to the <code>SymmetricState</code>.</li>
<li>removed the <code>TAGLEN</code> field and set it to 16 everywhere. Following Noise's way of defining the tag length.</li>
<li>Half-duplex protocols are introduced in Advanced features.</li>
<li>Out-of-order protocols are introduced in Advanced features, along with <code>DiscoSecureChannel</code> objects.</li>
</ul>
<p><strong>draft-2</strong>:</p>
<ul>
<li>The <code>SymmetricState</code> object has been simplified with Strobe's calls (instead of modifying the <code>HandshakeState</code>).</li>
</ul>
<p><strong>draft-1</strong>:</p>
<ul>
<li>Protocol names don't have the symmetric algorithms, but instead the version of Strobe.</li>
<li>The <code>CipherState</code> object has been removed.</li>
<li>The Handshake object makes calls to Strobe functions, affecting a unique Strobe state.</li>
<li>The Handshake returns two Strobe states.</li>
<li>The document extends Noise draft-32.</li>
</ul>
<h1 id="references" class="unnumbered">11. References</h1>
<div id="refs" class="references">
<div id="ref-noise">
<p>[1] Trevor Perrin, “Noise protocol framework.” 2017. <a href="https://noiseprotocol.org" class="uri">https://noiseprotocol.org</a></p>
</div>
<div id="ref-strobe">
<p>[2] Mike Hamburg, “The STROBE protocol framework.” Cryptology ePrint Archive, Report 2017/003, 2017. <a href="https://eprint.iacr.org/2017/003" class="uri">https://eprint.iacr.org/2017/003</a></p>
</div>
<div id="ref-duplex">
<p>[3] G. Bertoni, J. Daemen, M. Peeters, and G. V. Assche, “Duplexing the sponge: Single-pass authenticated encryption and other applications.” Cryptology ePrint Archive, Report 2011/499, 2011. <a href="https://eprint.iacr.org/2011/499" class="uri">https://eprint.iacr.org/2011/499</a></p>
</div>
<div id="ref-strobespec">
<p>[4] Mike Hamburg, “The STROBE protocol framework specification.” 2017. <a href="https://strobe.sourceforge.io/" class="uri">https://strobe.sourceforge.io/</a></p>
</div>
</div>
</body>
</html><|MERGE_RESOLUTION|>--- conflicted
+++ resolved
@@ -50,7 +50,6 @@
 <p>This specification is extending <a href="http://noiseprotocol.org">Noise revision 34</a><span class="citation">[1]</span> and <a href="http://strobe.sourceforge.io/">Strobe v1.0.2</a><span class="citation">[2]</span>. It relies for the most part on Noise's specification, heavily modifying some of its foundations to rely on Strobe as an opaque cryptographic primitive.</p>
 <p>Major changes between versions of Disco are listed at the end of this document.</p>
 <h2 id="motivation">1.1. Motivation</h2>
-<<<<<<< HEAD
 <p><a href="http://noiseprotocol.org">Noise</a><span class="citation">[1]</span> is a framework for crypto protocols based on the Diffie-Hellman key agreement. One of Noise's property is to authenticate the protocol transcript by continuously hashing messages being sent and received, as well as continuously deriving new keys based on the output of key exchanges and previously derived keys. This interesting property stops at the end of the handshake.<br />
 <a href="http://strobe.sourceforge.io/">Strobe</a><span class="citation">[2]</span> is a protocol framework based on a <a href="http://sponge.noekeon.org/">duplex construction</a><span class="citation">[3]</span>. It naturally benefits from similar property, effectively absorbing every operation to influence the next ones. The Strobe specification is comparable in aspect to Noise, but focuses only on the symmetric parts of a protocol. By merging both protocol frameworks into one, Disco achieves the following goals:</p>
 <ul>
@@ -63,54 +62,6 @@
 <h2 id="how-to-read-this-document-and-implement-disco">1.2. How to Read This Document and Implement Disco</h2>
 <p>To implement the Disco extension, a Strobe implementation respecting the functions of the <a href="#the-strobestate-object">section 3 of this document</a> is required. None of the <a href="http://noiseprotocol.org/noise.html#crypto-functions">cipher and hash functions of Noise</a> are required. Furthermore, the <a href="http://noiseprotocol.org/noise.html#the-cipherstate-object">CipherState</a> is not necessary while the <a href="http://noiseprotocol.org/noise.html#the-symmetricstate-object">SymmetricState</a> has been simplified by Strobe calls. When implementing Noise with the Disco extension, simply ignore the CipherState section of Noise and implement the SymmetricState described in <a href="#modifications-to-the-symmetric-state">section 5 of this document</a>. For PSK handshakes see <a href="#modifications-to-pre-shared-symmetric-keys">section 6</a> and for advanced features, refer to <a href="#modifications-to-advanced-features">section 7</a>.</p>
 <p>Note that like the Noise protocol framework, additional layers might need to be added on top of Disco for it to be usable (for example a framing layer to indicate the messages' lengths). For more information see <a href="http://noiseprotocol.org/noise.html#application-responsabilities">Noise's section 13 on application responsabilities</a>.</p>
-=======
-<p><a href="https://noiseprotocol.org">Noise</a><span class="citation">[1]</span> is a framework for crypto protocols based on Diffie-Hellman key agreement. One of its most interesting property is that every new message depends on all the previous ones. This is done by continuously hashing messages being sent and received, as well as continuously deriving new keys based on the continuous hash and the previous keys. This interesting property stops at the end of the handshake.<br />
-<a href="https://strobe.sourceforge.io/">Strobe</a><span class="citation">[2]</span> is a protocol framework based on a <a href="https://keccak.team/sponge_duplex.html">duplex construction</a><span class="citation">[3]</span>. It naturally benefits from the same property, effectively absorbing every operation to influence the next ones. The Strobe specification is comparable to Noise, but focusing on the symmetric part of a protocol. By merging both protocols into one, Disco achieves the following goals:</p>
-<ul>
-<li>The Noise specification can be greatly simplified by removing all the symmetric cryptographic algorithms and symmetric objects. These can be replaced by a single Strobe object.</li>
-<li>Implementations of Noise with the Disco extension will consequently greatly benefit from this simplification, allowing for a drastic reduction of the codebase, facilitating security audits.</li>
-<li>Messages will continue to rely on every previous messages that were sent or received, even in the symmetric part of the protocol.</li>
-<li>The Strobe functions will allow for more flexible and complex symmetric protocols following the handshake.</li>
-<li>Implementations of Noise with the Disco extension will also benefit from the other Strobe functions, which provide on top of a single primitive the following functions: generation of random numbers, derivation of keys, hashing, encryption and authentication.</li>
-</ul>
-<h2 id="how-to-read-this-document">1.2. How to Read This Document</h2>
-<p>This specification is an extension of the Noise protocol framework revision 34. It relies for the most part on Noise's specification, while heavily modifying its foundations. Major changes are listed in the next section.<br />
-To implement the Disco extension, a Strobe implementation respecting the functions of the <a href="#the-strobestate-object">section 3 of this document</a> is required. None of the <a href="https://noiseprotocol.org/noise.html#crypto-functions">cipher and hash functions of Noise</a> are required. Furthermore, the <a href="https://noiseprotocol.org/noise.html#the-cipherstate-object">CipherState</a> is not necessary while the <a href="https://noiseprotocol.org/noise.html#the-symmetricstate-object">SymmetricState</a> has been simplified by Strobe calls. When implementing Noise with the Disco extension, simply ignore the CipherState section of Noise and implement the SymmetricState described in <a href="#modifications-to-the-symmetric-state">section 5 of this document</a>. For PSK handshakes see <a href="#modifications-to-pre-shared-symmetric-keys">section 6</a> and for advanced features, refer to <a href="#modifications-to-advanced-features">section 7</a>.</p>
-<h2 id="change-log">1.3. Change log</h2>
-<p><strong>this section will be removed in the final document</strong></p>
-<p><strong>draft-5</strong>:</p>
-<ul>
-<li>Added a pre-shared key section</li>
-</ul>
-<p><strong>draft-4</strong>:</p>
-<ul>
-<li><code>DiscoSecureChannel</code> has been renamed to <code>CipherState</code>.</li>
-<li>Added a post-handshake phase.</li>
-</ul>
-<p><strong>draft-3</strong>:</p>
-<ul>
-<li>The specification now extends Noise draft-33.</li>
-<li>A <code>isSetKey</code> boolean value was added to the SymmetricState, it is set when <code>MixKey()</code> is called.</li>
-<li><code>EncryptAndHash()</code> and <code>DecryptAndHash()</code> now look for the value of <code>isSetKey</code> and branch to <code>send_CLR()</code> and <code>recv_CLR()</code> if the boolean value is set to <code>false</code>.</li>
-<li>a <code>StrobeState</code> object has been introduced to formalize the integration of Strobe in Disco.</li>
-<li>Added the missing <code>GetHandshakeHash()</code> function to the <code>SymmetricState</code>.</li>
-<li>removed the <code>TAGLEN</code> field and set it to 16 everywhere. Following Noise's way of defining the tag length.</li>
-<li>Half-duplex protocols are introduced in Advanced features.</li>
-<li>Out-of-order protocols are introduced in Advanced features, along with <code>DiscoSecureChannel</code> objects.</li>
-</ul>
-<p><strong>draft-2</strong>:</p>
-<ul>
-<li>The <code>SymmetricState</code> object has been simplified with Strobe's calls (instead of modifying the <code>HandshakeState</code>).</li>
-</ul>
-<p><strong>draft-1</strong>:</p>
-<ul>
-<li>Protocol names don't have the symmetric algorithms, but instead the version of Strobe.</li>
-<li>The <code>CipherState</code> object has been removed.</li>
-<li>The Handshake object makes calls to Strobe functions, affecting a unique Strobe state.</li>
-<li>The Handshake returns two Strobe states.</li>
-<li>The document extends Noise draft-32.</li>
-</ul>
->>>>>>> 911dedba
 <h1 id="protocol-naming">2. Protocol naming</h1>
 <p>The name of a Noise protocol extended with Disco follows the same convention, but replaces the symmetric cryptographic algorithms by the version of Strobe used:</p>
 <pre><code>Noise_[PATTERN]_[KEYEXCHANGE]_STROBEvX.Y.Z</code></pre>
