--- conflicted
+++ resolved
@@ -12,29 +12,7 @@
 
 This specification is extending [Noise revision 34](http://noiseprotocol.org)[@noise] and [Strobe v1.0.2](http://strobe.sourceforge.io/)[@strobe]. It relies for the most part on Noise's specification, heavily modifying some of its foundations to rely on Strobe as an opaque cryptographic primitive.
 
-<<<<<<< HEAD
 Major changes between versions of Disco are listed at the end of this document.
-=======
-## 1.1. Motivation
-
-[Noise](https://noiseprotocol.org)[@noise] is a framework for crypto protocols based on Diffie-Hellman key agreement. One of its most interesting property is that every new message depends on all the previous ones. This is done by continuously hashing messages being sent and received, as well as continuously deriving new keys based on the continuous hash and the previous keys. This interesting property stops at the end of the handshake.  
-[Strobe](https://strobe.sourceforge.io/)[@strobe] is a protocol framework based on a [duplex construction](https://keccak.team/sponge_duplex.html)[@duplex]. It naturally benefits from the same property, effectively absorbing every operation to influence the next ones. The Strobe specification is comparable to Noise, but focusing on the symmetric part of a protocol. By merging both protocols into one, Disco achieves the following goals:
-
-* The Noise specification can be greatly simplified by removing all the symmetric cryptographic algorithms and symmetric objects. These can be replaced by a single Strobe object.
-* Implementations of Noise with the Disco extension will consequently greatly benefit from this simplification, allowing for a drastic reduction of the codebase, facilitating security audits.
-* Messages will continue to rely on every previous messages that were sent or received, even in the symmetric part of the protocol.
-* The Strobe functions will allow for more flexible and complex symmetric protocols following the handshake.
-* Implementations of Noise with the Disco extension will also benefit from the other Strobe functions, which provide on top of a single primitive the following functions: generation of random numbers, derivation of keys, hashing, encryption and authentication.
-
-## 1.2. How to Read This Document
-
-This specification is an extension of the Noise protocol framework revision 34. It relies for the most part on Noise's specification, while heavily modifying its foundations. Major changes are listed in the next section.  
-To implement the Disco extension, a Strobe implementation respecting the functions of the [section 3 of this document](#the-strobestate-object) is required. None of the [cipher and hash functions of Noise](https://noiseprotocol.org/noise.html#crypto-functions) are required. Furthermore, the [CipherState](https://noiseprotocol.org/noise.html#the-cipherstate-object) is not necessary while the [SymmetricState](https://noiseprotocol.org/noise.html#the-symmetricstate-object) has been simplified by Strobe calls. When implementing Noise with the Disco extension, simply ignore the CipherState section of Noise and implement the SymmetricState described in [section 5 of this document](#modifications-to-the-symmetric-state). For PSK handshakes see [section 6](#modifications-to-pre-shared-symmetric-keys) and for advanced features, refer to [section 7](#modifications-to-advanced-features).
-
-## 1.3. Change log
-
-**this section will be removed in the final document**
->>>>>>> 911dedba
 
 ## 1.1. Motivation
 
@@ -269,4 +247,4 @@
 * The document extends Noise draft-32.
 
 
-# 11. References
+# 11. References